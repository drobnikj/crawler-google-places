--- conflicted
+++ resolved
@@ -51,31 +51,24 @@
                             url: `https://www.google.com/maps/search/?api=1&query=${searchString}&query_place_id=${place.placeId}`,
                         });
                     } else {
-<<<<<<< HEAD
-                        const location = placesCache.getLocation(place.placeId);
-                        if (!geo || !location || checkInPolygon(geo, location)) {
-                            // At this point, page URL should be resolved
-                            const searchPageUrl = page.url();
-=======
                         // TODO: Refactor this once we get rid of the caching
-                        const coordinates = placePaginationData.coords || allPlaces[placePaginationData.placeId];
+                        const coordinates = placePaginationData.coords || placesCache.getLocation(place.placeId);
                         const placeUrl = `https://www.google.com/maps/search/?api=1&query=${searchString}&query_place_id=${placePaginationData.placeId}`;
                         if (!geo || !coordinates || checkInPolygon(geo, coordinates)) {
->>>>>>> ab6b4839
                             await requestQueue.addRequest({
-                                url: placeUrl,
-                                uniqueKey: placePaginationData.placeId,
-                                userData: {
-                                    label: 'detail',
-                                    searchString,
-                                    rank,
-                                    searchPageUrl,
-                                    coords: placePaginationData.coords,
-                                    addressParsed: placePaginationData.addressParsed,
-                                    isAdvertisement: placePaginationData.isAdvertisement,
+                                    url: placeUrl,
+                                    uniqueKey: placePaginationData.placeId,
+                                    userData: {
+                                        label: 'detail',
+                                        searchString,
+                                        rank,
+                                        searchPageUrl,
+                                        coords: placePaginationData.coords,
+                                        addressParsed: placePaginationData.addressParsed,
+                                        isAdvertisement: placePaginationData.isAdvertisement,
+                                    },
                                 },
-                            },
-                            { forefront: true });
+                                { forefront: true });
                             enqueued++;
                         } else {
                             stats.outOfPolygonCached();
@@ -103,13 +96,13 @@
  * }} options
  */
 const enqueueAllPlaceDetails = async ({
-    page,
-    searchString,
-    requestQueue,
-    request,
-    stats,
-    scrapingOptions,
-}) => {
+                                          page,
+                                          searchString,
+                                          requestQueue,
+                                          request,
+                                          stats,
+                                          scrapingOptions,
+                                      }) => {
     const { geo, maxAutomaticZoomOut, placesCache, exportPlaceUrls, maxCrawledPlaces } = scrapingOptions;
     page.on('response', enqueuePlacesFromResponse({
         page,
@@ -153,7 +146,7 @@
 
     // In case there is a list of details, it goes through details, limits by maxPlacesPerCrawl
     const nextButtonSelector = '[jsaction="pane.paginationSection.nextPage"]';
-    for (;;) {
+    for (; ;) {
         await page.waitForSelector(nextButtonSelector, { timeout: DEFAULT_TIMEOUT });
         // @ts-ignore
         const paginationText = await page.$eval('.n7lv7yjyC35__root', (el) => el.innerText);
