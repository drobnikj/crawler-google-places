const Apify = require('apify');

const typedefs = require('./typedefs'); // eslint-disable-line no-unused-vars

const placesCrawler = require('./places_crawler');
const Stats = require('./stats');
const ErrorSnapshotter = require('./error-snapshotter');
const PlacesCache = require('./places_cache');
const { prepareSearchUrls } = require('./search');
const { createStartRequestsWithWalker } = require('./walker');
const { makeInputBackwardsCompatible, validateInput } = require('./input-validation');
const { log } = Apify.utils;

// NOTE: This scraper is mostly typed with Typescript lint.
// We had to do few ugly things because of that but hopefully it is worth it.

Apify.main(async () => {
    const input = /** @type {typedefs.Input} */ (await Apify.getValue('INPUT'));

    const stats = new Stats();
    await stats.initialize(Apify.events);

    const errorSnapshotter = new ErrorSnapshotter();
    await errorSnapshotter.initialize(Apify.events);

    makeInputBackwardsCompatible(input);
    validateInput(input);

    const {
        // Search and Start URLs
        startUrls, searchStringsArray,
        // Geolocation
        lat, lng, country, state, city, postalCode, zoom = 10, polygon,
        // browser and request options
        pageLoadTimeoutSec = 60, useChrome = false, maxConcurrency, maxPagesPerBrowser = 1, maxPageRetries = 6,
        // Misc
        proxyConfig, debug = false, language = 'en', useStealth = false, headless = true,
        // walker is undocumented feature added by jakubdrobnik, we need to test it and document it
        walker,

        // Scraping options
        includeHistogram = false, includeOpeningHours = false, includePeopleAlsoSearch = false,
        maxReviews = 5, maxImages = 1, exportPlaceUrls = false, additionalInfo = false, maxCrawledPlaces,
<<<<<<< HEAD
        maxAutomaticZoomOut, cachePlaces = false, useCachedPlaces = false, cacheKey, reviewsSort = 'mostRelevant',
=======
        maxAutomaticZoomOut, cachePlaces = false, reviewsSort = 'mostRelevant', reviewsTranslation = 'originalAndTranslated',
>>>>>>> ab6b4839
    } = input;

    if (debug) {
        log.setLevel(log.LEVELS.DEBUG);
    }

    const placesCache = new PlacesCache({ cachePlaces, cacheKey, useCachedPlaces });
    await placesCache.initialize()

    // Requests that are used in the queue, we persist them to skip this step after migration
    const startRequests = /** @type {Apify.RequestOptions[]} */ (await Apify.getValue('START-REQUESTS')) || [];

    const requestQueue = await Apify.openRequestQueue();

    // We declare geolocation as top level variable so it is constructed only once in memory,
    // persisted and then used to check all requests
    let geo;
    let startUrlSearches;
    // We crate geolocation only for search. not for Start URLs
    if (!Array.isArray(startUrls) || startUrls.length === 0) {
        // This call is async because it persists geolocation into KV
        ({ startUrlSearches, geo } = await prepareSearchUrls({
            lat,
            lng,
            zoom,
            country,
            state,
            city,
            postalCode,
            polygon
        }));
    }

    if (startRequests.length === 0) {
        // Start URLs have higher preference than search
        if (Array.isArray(startUrls) && startUrls.length > 0) {
            if (searchStringsArray) {
                log.warning('\n\n------\nUsing Start URLs disables search. You can use either search or Start URLs.\n------\n');
            }
            const rlist = await Apify.openRequestList('STARTURLS', startUrls);
            let req;
            while (req = await rlist.fetchNextRequest()) { // eslint-disable-line no-cond-assign
                if (!req.url) {
                    log.warning('There is no valid URL for this request:');
                    console.dir(req);
                } else if (req.url.startsWith('https://www.google.com/search')) {
                    log.warning('ATTENTION! URLs starting with "https://www.google.com/search" '
                        + 'are not supported! Please transform your URL to start with "https://www.google.com/maps"');
                    log.warning(`Happened for provided URL: ${req.url}`);
                } else if (!/www\.google\.com\/maps\/(search|place)\//.test(req.url)) {
                    // allows only search and place urls
                    log.warning('ATTENTION! URL you provided is not '
                        + 'recognized as a valid Google Maps URL. '
                        + 'Please use URLs with /maps/search or /maps/place or contact support@apify.com to add a new format');
                    log.warning(`Happened for provided URL: ${req.url}`);
                } else {
                    // The URL is correct
                    startRequests.push({
                        ...req,
                        userData: { label: 'startUrl', searchString: null },
                    });
                }
            }
        } else if (searchStringsArray) {
            for (const searchString of searchStringsArray) {
                // TODO: walker is not documented!!! We should figure out if it is useful at all
                if (walker) {
                    const walkerGeneratedRequests = createStartRequestsWithWalker({ walker, searchString });
                    for (const req of walkerGeneratedRequests) {
                        startRequests.push(req);
                    }
                } else if (searchString.includes('place_id:')) {
                    /**
                     * User can use place_id:<Google place ID> as search query
                     * TODO: Move place id to separate fields, once we have dependent fields. Than user can fill placeId or search query.
                     */
                    log.info(`Place ID found in search query. We will extract data from ${searchString}.`);
                    const cleanSearch = searchString.replace(/\s+/g, '');
                    // @ts-ignore We know this is correct
                    const placeId = cleanSearch.match(/place_id:(.*)/)[1];
                    startRequests.push({
                        url: `https://www.google.com/maps/search/?api=1&query=${cleanSearch}&query_place_id=${placeId}`,
                        uniqueKey: placeId,
                        userData: { label: 'detail', searchString },
                    });
                } else {
                    // For each search, we use the geolocated URLs
                    for (const startUrlSearch of startUrlSearches) {
                        startRequests.push({
                            url: startUrlSearch,
                            uniqueKey: `${startUrlSearch}+${searchString}`,
                            userData: { label: 'startUrl', searchString },
                        });
                    }
                }
            }

            // use cached place ids for geolocation
            for (const placeId of placesCache.placesInPolygon(geo, maxCrawledPlaces, searchStringsArray)) {
                const searchString = searchStringsArray.filter(x => placesCache.place(placeId).keywords.includes(x))[0];
                startRequests.push({
                    url: `https://www.google.com/maps/search/?api=1&query=${searchString}&query_place_id=${placeId}`,
                    uniqueKey: placeId,
                    userData: { label: 'detail', searchString, rank: null },
                });
            }
        }

        log.info(`Prepared ${startRequests.length} Start URLs (showing max 10):`);
        console.dir(startRequests.map((r) => r.url).slice(0, 10));

        for (const request of startRequests) {
            await requestQueue.addRequest(request);
        }

        await Apify.setValue('START-REQUESTS', startRequests);
        const apifyPlatformKVLink = 'link: https://api.apify.com/v2/key-value-stores/'
            + `${Apify.getEnv().defaultKeyValueStoreId}/records/START-REQUESTS?disableRedirect=true`;
        const localLink = 'local disk: apify_storage/key_value_stores/default/START-REQUESTS.json';
        // @ts-ignore Missing type in SDK
        const link = Apify.getEnv().isAtHome ? apifyPlatformKVLink : localLink;
        log.info(`Full list of Start URLs is available on ${link}`);
    } else {
        log.warning('Actor was restarted, skipping search step because it was already done...');
    }

    /**
     * @type {Apify.PuppeteerPoolOptions}}
     */
    const puppeteerPoolOptions = {
        useIncognitoPages: true,
        maxOpenPagesPerInstance: maxPagesPerBrowser,
    };

    const proxyConfiguration = await Apify.createProxyConfiguration(proxyConfig);

    /** @type {typedefs.CrawlerOptions} */
    const crawlerOptions = {
        requestQueue,
        // @ts-ignore
        proxyConfiguration,
        puppeteerPoolOptions,
        maxConcurrency,
        launchPuppeteerFunction: (options) => {
            return Apify.launchPuppeteer({
                ...options,
                // @ts-ignore The SDK types don't understand Puppeteer options
                headless,
                useChrome,
                args: [
                    // @ts-ignore
                    ...(options.args ? options.args : {}),
                    // this is needed to access cross-domain iframes
                    '--disable-web-security',
                    '--disable-features=IsolateOrigins,site-per-process',
                    `--lang=${language}`, // force language at browser level
                ],
                stealth: useStealth,
                stealthOptions: {
                    addLanguage: false,
                    addPlugins: false,
                    emulateConsoleDebug: false,
                    emulateWebGL: false,
                    hideWebDriver: true,
                    emulateWindowFrame: false,
                    hackPermissions: false,
                    mockChrome: false,
                    mockDeviceMemory: false,
                    mockChromeInIframe: false,
                },
            });
        },
        useSessionPool: true,
        // This is just passed to gotoFunction
        pageLoadTimeoutSec,
        // long timeout, because of long infinite scroll
        handlePageTimeoutSecs: 30 * 60,
        maxRequestRetries: maxPageRetries,
    };

    /** @type {typedefs.ScrapingOptions} */
    const scrapingOptions = {
        includeHistogram, includeOpeningHours, includePeopleAlsoSearch,
        maxReviews, maxImages, exportPlaceUrls, additionalInfo, maxCrawledPlaces,
        maxAutomaticZoomOut, placesCache, reviewsSort, language,
        multiplier: startRequests.length || 1, // workaround for the maxCrawledPlaces when using multiple queries/startUrls
        geo, reviewsTranslation,
    };

    // Create and run crawler
    const crawler = placesCrawler.setUpCrawler({ crawlerOptions, scrapingOptions, stats, errorSnapshotter });

    await crawler.run();
    await stats.saveStats();
    await placesCache.savePlaces();

    log.info('Scraping finished!');
});<|MERGE_RESOLUTION|>--- conflicted
+++ resolved
@@ -41,11 +41,8 @@
         // Scraping options
         includeHistogram = false, includeOpeningHours = false, includePeopleAlsoSearch = false,
         maxReviews = 5, maxImages = 1, exportPlaceUrls = false, additionalInfo = false, maxCrawledPlaces,
-<<<<<<< HEAD
         maxAutomaticZoomOut, cachePlaces = false, useCachedPlaces = false, cacheKey, reviewsSort = 'mostRelevant',
-=======
-        maxAutomaticZoomOut, cachePlaces = false, reviewsSort = 'mostRelevant', reviewsTranslation = 'originalAndTranslated',
->>>>>>> ab6b4839
+        reviewsTranslation = 'originalAndTranslated',
     } = input;
 
     if (debug) {
